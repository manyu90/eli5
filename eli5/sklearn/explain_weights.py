--- conflicted
+++ resolved
@@ -148,11 +148,7 @@
                                       targets=None,
                                       feature_names=None,
                                       coef_scale=None,
-<<<<<<< HEAD
                                       feature_flt=None,
-=======
-                                      feature_re=None
->>>>>>> 3c6e75d2
                                       ):
     """
     Return an explanation of a linear classifier weights.
@@ -340,11 +336,7 @@
                                      targets=None,
                                      feature_names=None,
                                      coef_scale=None,
-<<<<<<< HEAD
                                      feature_flt=None,
-=======
-                                     feature_re=None
->>>>>>> 3c6e75d2
                                      ):
     """
     Return an explanation of a linear regressor weights.
